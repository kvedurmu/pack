package commands

import (
	"github.com/spf13/cobra"

	"github.com/buildpacks/pack"
	"github.com/buildpacks/pack/internal/style"

	"github.com/buildpacks/pack/internal/config"
	"github.com/buildpacks/pack/logging"
)

type RegisterBuildpackFlags struct {
	BuildpackRegistry string
}

func RegisterBuildpack(logger logging.Logger, cfg config.Config, client PackClient) *cobra.Command {
	var opts pack.RegisterBuildpackOptions
	var flags RegisterBuildpackFlags

	cmd := &cobra.Command{
<<<<<<< HEAD
		Use:     "register-buildpack <image>",
		Args:    cobra.ExactArgs(1),
		Short:   "Register the buildpack to a registry",
		Example: "pack register-buildpack my-buildpack",
=======
		Use:   "register-buildpack <image>",
		Args:  cobra.ExactArgs(1),
		Short: prependExperimental("Register the buildpack to a registry"),
>>>>>>> cf6fe96d
		RunE: logError(logger, func(cmd *cobra.Command, args []string) error {
			registry, err := config.GetRegistry(cfg, flags.BuildpackRegistry)
			if err != nil {
				return err
			}
			opts.ImageName = args[0]
			opts.Type = registry.Type
			opts.URL = registry.URL
			opts.Name = registry.Name

			if err := client.RegisterBuildpack(cmd.Context(), opts); err != nil {
				return err
			}
			logger.Infof("Successfully registered %s", style.Symbol(opts.ImageName))
			return nil
		}),
	}
	cmd.Flags().StringVarP(&flags.BuildpackRegistry, "buildpack-registry", "r", "", "Buildpack Registry name")
	AddHelpFlag(cmd, "register-buildpack")
	return cmd
}<|MERGE_RESOLUTION|>--- conflicted
+++ resolved
@@ -19,16 +19,10 @@
 	var flags RegisterBuildpackFlags
 
 	cmd := &cobra.Command{
-<<<<<<< HEAD
 		Use:     "register-buildpack <image>",
 		Args:    cobra.ExactArgs(1),
-		Short:   "Register the buildpack to a registry",
+		Short:   prependExperimental("Register the buildpack to a registry"),
 		Example: "pack register-buildpack my-buildpack",
-=======
-		Use:   "register-buildpack <image>",
-		Args:  cobra.ExactArgs(1),
-		Short: prependExperimental("Register the buildpack to a registry"),
->>>>>>> cf6fe96d
 		RunE: logError(logger, func(cmd *cobra.Command, args []string) error {
 			registry, err := config.GetRegistry(cfg, flags.BuildpackRegistry)
 			if err != nil {
