package pack

import (
	"context"
	"fmt"

	"github.com/buildpacks/pack/config"

	"github.com/Masterminds/semver"
	"github.com/buildpacks/imgutil"
	"github.com/pkg/errors"

	pubbldr "github.com/buildpacks/pack/builder"
	"github.com/buildpacks/pack/internal/builder"
	"github.com/buildpacks/pack/internal/buildpack"
	"github.com/buildpacks/pack/internal/buildpackage"
	"github.com/buildpacks/pack/internal/dist"
	"github.com/buildpacks/pack/internal/image"
	"github.com/buildpacks/pack/internal/layer"
	"github.com/buildpacks/pack/internal/style"
)

// CreateBuilderOptions are options passed to CreateBuilder
type CreateBuilderOptions struct {
	// Name of the builder
	BuilderName string

	// Configuration that defines the functionality a builder provides.
	Config      pubbldr.Config

	// Push resulting builder image up to Registry/BuilderName
	Publish     bool
<<<<<<< HEAD

	// only use local image assets when creating this builder,
	NoPull      bool

	// registry to save the final builder image to.
=======
>>>>>>> 4489087f
	Registry    string
	PullPolicy  config.PullPolicy
}

// CreateBuilder creates and saves a builder image to a registry with the provided options.
// If configuration is invalid, will error and exit without writing any images.
func (c *Client) CreateBuilder(ctx context.Context, opts CreateBuilderOptions) error {
	if err := c.validateConfig(ctx, opts); err != nil {
		return err
	}

	bldr, err := c.createBaseBuilder(ctx, opts)
	if err != nil {
		return errors.Wrap(err, "failed to create builder")
	}

	if err := c.addBuildpacksToBuilder(ctx, opts, bldr); err != nil {
		return errors.Wrap(err, "failed to add buildpacks to builder")
	}

	bldr.SetOrder(opts.Config.Order)
	bldr.SetStack(opts.Config.Stack)

	return bldr.Save(c.logger, builder.CreatorMetadata{Version: Version})
}

func (c *Client) validateConfig(ctx context.Context, opts CreateBuilderOptions) error {
	if err := pubbldr.ValidateConfig(opts.Config); err != nil {
		return errors.Wrap(err, "invalid builder config")
	}

	if err := c.validateRunImageConfig(ctx, opts); err != nil {
		return errors.Wrap(err, "invalid run image config")
	}

	return nil
}

func (c *Client) validateRunImageConfig(ctx context.Context, opts CreateBuilderOptions) error {
	var runImages []imgutil.Image
	for _, i := range append([]string{opts.Config.Stack.RunImage}, opts.Config.Stack.RunImageMirrors...) {
		if !opts.Publish {
			img, err := c.imageFetcher.Fetch(ctx, i, true, opts.PullPolicy)
			if err != nil {
				if errors.Cause(err) != image.ErrNotFound {
					return errors.Wrap(err, "failed to fetch image")
				}
			} else {
				runImages = append(runImages, img)
				continue
			}
		}

		img, err := c.imageFetcher.Fetch(ctx, i, false, opts.PullPolicy)
		if err != nil {
			if errors.Cause(err) != image.ErrNotFound {
				return errors.Wrap(err, "failed to fetch image")
			}
			c.logger.Warnf("run image %s is not accessible", style.Symbol(i))
		} else {
			runImages = append(runImages, img)
		}
	}

	for _, img := range runImages {
		stackID, err := img.Label("io.buildpacks.stack.id")
		if err != nil {
			return errors.Wrap(err, "failed to label image")
		}

		if stackID != opts.Config.Stack.ID {
			return fmt.Errorf(
				"stack %s from builder config is incompatible with stack %s from run image %s",
				style.Symbol(opts.Config.Stack.ID),
				style.Symbol(stackID),
				style.Symbol(img.Name()),
			)
		}
	}

	return nil
}

func (c *Client) createBaseBuilder(ctx context.Context, opts CreateBuilderOptions) (*builder.Builder, error) {
	baseImage, err := c.imageFetcher.Fetch(ctx, opts.Config.Stack.BuildImage, !opts.Publish, opts.PullPolicy)
	if err != nil {
		return nil, errors.Wrap(err, "fetch build image")
	}

	c.logger.Debugf("Creating builder %s from build-image %s", style.Symbol(opts.BuilderName), style.Symbol(baseImage.Name()))
	bldr, err := builder.New(baseImage, opts.BuilderName)
	if err != nil {
		return nil, errors.Wrap(err, "invalid build-image")
	}

	os, err := baseImage.OS()
	if err != nil {
		return nil, errors.Wrap(err, "lookup image OS")
	}

	if os == "windows" && !c.experimental {
		return nil, NewExperimentError("Windows containers support is currently experimental.")
	}

	bldr.SetDescription(opts.Config.Description)

	if bldr.StackID != opts.Config.Stack.ID {
		return nil, fmt.Errorf(
			"stack %s from builder config is incompatible with stack %s from build image",
			style.Symbol(opts.Config.Stack.ID),
			style.Symbol(bldr.StackID),
		)
	}

	lifecycle, err := c.fetchLifecycle(ctx, opts.Config.Lifecycle, os)
	if err != nil {
		return nil, errors.Wrap(err, "fetch lifecycle")
	}

	bldr.SetLifecycle(lifecycle)

	return bldr, nil
}

func (c *Client) fetchLifecycle(ctx context.Context, config pubbldr.LifecycleConfig, os string) (builder.Lifecycle, error) {
	if config.Version != "" && config.URI != "" {
		return nil, errors.Errorf(
			"%s can only declare %s or %s, not both",
			style.Symbol("lifecycle"), style.Symbol("version"), style.Symbol("uri"),
		)
	}

	var uri string
	switch {
	case config.Version != "":
		v, err := semver.NewVersion(config.Version)
		if err != nil {
			return nil, errors.Wrapf(err, "%s must be a valid semver", style.Symbol("lifecycle.version"))
		}

		uri = uriFromLifecycleVersion(*v, os)
	case config.URI != "":
		uri = config.URI
	default:
		uri = uriFromLifecycleVersion(*semver.MustParse(builder.DefaultLifecycleVersion), os)
	}

	b, err := c.downloader.Download(ctx, uri)
	if err != nil {
		return nil, errors.Wrap(err, "downloading lifecycle")
	}

	lifecycle, err := builder.NewLifecycle(b)
	if err != nil {
		return nil, errors.Wrap(err, "invalid lifecycle")
	}

	return lifecycle, nil
}

func (c *Client) addBuildpacksToBuilder(ctx context.Context, opts CreateBuilderOptions, bldr *builder.Builder) error {
	for _, b := range opts.Config.Buildpacks {
		c.logger.Debugf("Looking up buildpack %s", style.Symbol(b.FullName()))

		locator := b.URI
		if locator == "" && b.ImageName != "" {
			locator = b.ImageName
		}

		locatorType, err := buildpack.GetLocatorType(locator, []dist.BuildpackInfo{})
		if err != nil {
			return errors.Wrapf(err, "locator type %s", locator)
		}

		var mainBP dist.Buildpack
		var depBPs []dist.Buildpack
		switch locatorType {
		case buildpack.PackageLocator:
			c.logger.Debugf("Downloading buildpack from image: %s", style.Symbol(b.ImageName))

			mainBP, depBPs, err = extractPackagedBuildpacks(ctx, b.ImageName, c.imageFetcher, opts.Publish, opts.PullPolicy)
			if err != nil {
				return err
			}
		case buildpack.RegistryLocator:
			c.logger.Debugf("Downloading buildpack from registry: %s", style.Symbol(b.URI))

			registryCache, err := c.getRegistry(c.logger, opts.Registry)
			if err != nil {
				return errors.Wrapf(err, "invalid registry '%s'", opts.Registry)
			}

			registryBp, err := registryCache.LocateBuildpack(b.URI)
			if err != nil {
				return errors.Wrapf(err, "locating in registry %s", style.Symbol(b.URI))
			}

			mainBP, depBPs, err = extractPackagedBuildpacks(ctx, registryBp.Address, c.imageFetcher, opts.Publish, opts.PullPolicy)
			if err != nil {
				return errors.Wrapf(err, "extracting from registry %s", style.Symbol(b.URI))
			}
		case buildpack.URILocator:
			c.logger.Debugf("Downloading buildpack from URI: %s", style.Symbol(b.URI))

			err := ensureBPSupport(b.URI)
			if err != nil {
				return err
			}

			blob, err := c.downloader.Download(ctx, b.URI)
			if err != nil {
				return errors.Wrapf(err, "downloading buildpack from %s", style.Symbol(b.URI))
			}

			isOCILayout, err := buildpackage.IsOCILayoutBlob(blob)
			if err != nil {
				return errors.Wrap(err, "inspecting buildpack blob")
			}

			if isOCILayout {
				mainBP, depBPs, err = buildpackage.BuildpacksFromOCILayoutBlob(blob)
				if err != nil {
					return errors.Wrapf(err, "extracting buildpacks from %s", style.Symbol(b.ID))
				}
			} else {
				layerWriterFactory, err := layer.NewWriterFactory(bldr.Image())
				if err != nil {
					return errors.Wrapf(err, "get tar writer factory for image %s", style.Symbol(bldr.Name()))
				}

				mainBP, err = dist.BuildpackFromRootBlob(blob, layerWriterFactory)
				if err != nil {
					return errors.Wrapf(err, "creating buildpack from %s", style.Symbol(b.URI))
				}
			}
		default:
			return fmt.Errorf("error reading %s: invalid locator: %s", locator, locatorType)
		}

		err = validateBuildpack(mainBP, b.URI, b.ID, b.Version)
		if err != nil {
			return errors.Wrap(err, "invalid buildpack")
		}

		for _, bp := range append([]dist.Buildpack{mainBP}, depBPs...) {
			bldr.AddBuildpack(bp)
		}
	}

	return nil
}

func validateBuildpack(bp dist.Buildpack, source, expectedID, expectedBPVersion string) error {
	if expectedID != "" && bp.Descriptor().Info.ID != expectedID {
		return fmt.Errorf(
			"buildpack from URI %s has ID %s which does not match ID %s from builder config",
			style.Symbol(source),
			style.Symbol(bp.Descriptor().Info.ID),
			style.Symbol(expectedID),
		)
	}

	if expectedBPVersion != "" && bp.Descriptor().Info.Version != expectedBPVersion {
		return fmt.Errorf(
			"buildpack from URI %s has version %s which does not match version %s from builder config",
			style.Symbol(source),
			style.Symbol(bp.Descriptor().Info.Version),
			style.Symbol(expectedBPVersion),
		)
	}

	return nil
}

func uriFromLifecycleVersion(version semver.Version, os string) string {
	if os == "windows" {
		return fmt.Sprintf("https://github.com/buildpacks/lifecycle/releases/download/v%s/lifecycle-v%s+windows.x86-64.tgz", version.String(), version.String())
	}

	return fmt.Sprintf("https://github.com/buildpacks/lifecycle/releases/download/v%s/lifecycle-v%s+linux.x86-64.tgz", version.String(), version.String())
}<|MERGE_RESOLUTION|>--- conflicted
+++ resolved
@@ -26,20 +26,16 @@
 	BuilderName string
 
 	// Configuration that defines the functionality a builder provides.
-	Config      pubbldr.Config
+	Config pubbldr.Config
 
 	// Push resulting builder image up to Registry/BuilderName
-	Publish     bool
-<<<<<<< HEAD
-
-	// only use local image assets when creating this builder,
-	NoPull      bool
+	Publish bool
 
 	// registry to save the final builder image to.
-=======
->>>>>>> 4489087f
-	Registry    string
-	PullPolicy  config.PullPolicy
+	Registry string
+
+	// Strategy for updating images before a build
+	PullPolicy config.PullPolicy
 }
 
 // CreateBuilder creates and saves a builder image to a registry with the provided options.
